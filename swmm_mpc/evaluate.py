import string
import sys
import random
import os
from shutil import copyfile
import subprocess
from rpt_ele import rpt_ele
import update_process_model_input_file as up


<<<<<<< HEAD
def evaluate(individual, hs_file_path, process_file_path, sim_dt,
=======
def get_flood_cost(rpt, node_flood_weight_dict):
    node_flood_costs = []

    if not rpt.flooding_df.empty and node_flood_weight_dict:
        for nodeid, weight in node_flood_weight_dict.iteritems():
            # try/except used here in case there is no flooding for one or
            # more of the nodes
            try:
                # flood volume is in column, 5
                node_flood_volume = float(rpt.flooding_df.loc[nodeid, 5])
                node_flood_cost = (weight*node_flood_volume)
                node_flood_costs.append(node_flood_cost)
            except:
                pass
    else:
        node_flood_costs.append(rpt.total_flooding)

    return sum(node_flood_costs)


def get_deviation_cost(rpt, target_depth_dict):
    node_deviation_costs = []
    if target_depth_dict:
        for nodeid, data in target_depth_dict.iteritems():
            depth = rpt.get_ele_df(nodeid)['Depth']
            depth_dev = abs(depth - data['target'])
            avg_dev = depth_dev.sum()/len(depth_dev)
            weighted_deviation = avg_dev*data['weight']
            node_deviation_costs.append(weighted_deviation)

    return sum(node_deviation_costs)

def evaluate(individual, hs_file_path, process_file_path,
>>>>>>> 74305bee
             control_time_step, n_control_steps, control_str_ids,
             node_flood_weight_dict, target_depth_dict, flood_weight,
             dev_weight):
    FNULL = open(os.devnull, 'w')
    # make process model tmp file
    rand_string = ''.join(random.choice(
        string.ascii_lowercase + string.digits) for _ in range(9))

    # make a copy of the process model input file
    process_file_dir, process_file_name = os.path.split(process_file_path)
    tmp_process_base = process_file_name.replace('.inp',
                                                 '_tmp_{}_{}'.format(
						 sim_dt,
						 rand_string
						 ))
    tmp_process_inp = os.path.join(process_file_dir,
                                   tmp_process_base + '.inp')
    tmp_process_rpt = os.path.join(process_file_dir,
                                   tmp_process_base + '.rpt')
    copyfile(process_file_path, tmp_process_inp)

    # make copy of hs file
    hs_file_name = os.path.split(hs_file_path)[1]
    tmp_hs_file_name = hs_file_name.replace('.hsf',
                                            '_{}.hsf'.format(rand_string))

    tmp_hs_file = os.path.join(process_file_dir, tmp_hs_file_name)
    copyfile(hs_file_path, tmp_hs_file)

    # convert individual to percentages
    indivi_percentage = [setting/10. for setting in individual]
    fmted_policies = dict()
    for i, control_id in enumerate(control_str_ids):
        fmted_policies[control_id] = indivi_percentage[i*n_control_steps:
                                                       (i+1)*n_control_steps]

    # update controls
    up.update_controls_and_hotstart(tmp_process_inp,
                                    control_time_step,
                                    fmted_policies,
                                    tmp_hs_file)

    # run the swmm model
    if os.name == 'nt':
        swmm_exe_cmd = 'swmm5.exe'
    elif sys.platform.startswith('linux'):
        swmm_exe_cmd = 'swmm5'
    cmd = '{} {} {}'.format(swmm_exe_cmd, tmp_process_inp,
                            tmp_process_rpt)
    subprocess.call(cmd, shell=True, stdout=FNULL, stderr=subprocess.STDOUT)

    # read the output file
    rpt = rpt_ele('{}'.format(tmp_process_rpt))

    # get flooding costs
    node_flood_cost = get_flood_cost(rpt, node_flood_weight_dict)

    # get deviation costs
    deviation_cost = get_deviation_cost(rpt, target_depth_dict)

    # convert the contents of the output file into a cost
    cost = flood_weight*node_flood_cost + dev_weight*deviation_costs
    os.remove(tmp_process_inp)
    os.remove(tmp_process_rpt)
    os.remove(tmp_hs_file)
    return cost,<|MERGE_RESOLUTION|>--- conflicted
+++ resolved
@@ -8,9 +8,6 @@
 import update_process_model_input_file as up
 
 
-<<<<<<< HEAD
-def evaluate(individual, hs_file_path, process_file_path, sim_dt,
-=======
 def get_flood_cost(rpt, node_flood_weight_dict):
     node_flood_costs = []
 
@@ -43,8 +40,8 @@
 
     return sum(node_deviation_costs)
 
-def evaluate(individual, hs_file_path, process_file_path,
->>>>>>> 74305bee
+
+def evaluate(individual, hs_file_path, process_file_path, sim_dt,
              control_time_step, n_control_steps, control_str_ids,
              node_flood_weight_dict, target_depth_dict, flood_weight,
              dev_weight):
