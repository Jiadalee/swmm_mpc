--- conflicted
+++ resolved
@@ -104,22 +104,8 @@
     node_flood_weight_dict: [dict] dictionary where the keys are the node ids
                             and the values are the relative weights for
                             weighting the amount of flooding for a given node.
-<<<<<<< HEAD
                             e.g., {'st1': 10, 'J3': 1}. Default: None
-=======
-                            e.g., {'st1': 10, 'J3': 1}
-    flood_weight: [int] factor by which the summed flood cost will be
-                        multiplied. This is used to scale the weight of the 
-                        flooding compared to the weight of the deviations from
-                        target water levels. 'flood_weight' and 'dev_weight' 
-                        conventionally sum to 1
-    dev_weight: [int] the counterpart of the 'flood_weight' parameter but for 
-                      cost from deviations from target water levels.
-                      'flood_weight' and 'dev_weight' conventionally sum to 1
-    ngen: [int] number of generations for GA
-    nindividuals: [int] number of individuals for initial generation in GA
-    run_suffix: [string] will be added to the results filename
->>>>>>> 87304b7b
+
     '''
     # save params to file
     get_global_run(config_file)
